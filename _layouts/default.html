<<<<<<< HEAD
=======
<!DOCTYPE html>
<html lang="en">
<head>
	<meta charset="utf-8">
	<title>Thomas J. Leeper</title>
	<link rel="stylesheet" type="text/css" href="_layouts/css.css" />
	<script>
		function printDate() {
			var d = new Date();
			var x = document.getElementById("years");
			x.innerHTML = "2009-" + d.getFullYear();
		}
	</script>
</head>
<body onload="printDate()">
  <header>
    <a href="http://www.thomasleeper.com"><p class="thomas">Thomas J. Leeper</p></a>
  </header>
  <nav>
    <span class="nav">
  	<a class="nav" href="http://leeper.github.io/cv/cv.pdf">CV</a>
  	<a class="nav" href="http://leeper.github.io/research.html">Research</a>
  	<a class="nav" href="http://leeper.github.io/software.html">Software</a>
  	<a class="nav" href="http://leeper.github.io/teaching.html">Teaching</a>
  	<a class="nav" href="http://dvn.iq.harvard.edu/dvn/dv/leeper">Data</a>
  	<a class="nav" href="http://leeper.github.io/contact.html">Connect</a>
    </span>
  </nav>
  <div style="margin-top: 0.08in; margin-bottom: 0.08in; color:#4c4c4c; ">
    <div class="wrapper">
      <div class="entry-content">
        {{ content }}
      </div>
    </div>

  </div>

	<footer>
		<hr size="1" />
		<p class="small">Copyright <span id="years">2009-2013</span> Thomas J. Leeper
		<br /><a href="mailto:thosjleeper@gmail.com">thosjleeper@gmail.com</a></p>
	</footer>
  <script type="text/javascript">
		var gaJsHost = (("https:" == document.location.protocol) ? "https://ssl." : "http://www.");
		document.write(unescape("%3Cscript src='" + gaJsHost + "google-analytics.com/ga.js' type='text/javascript'%3E%3C/script%3E"));
	</script>
	<script type="text/javascript">
		try {
		var pageTracker = _gat._getTracker("UA-10964766-1");
		pageTracker._trackPageview();
		} catch(err) {}
	</script>
</body>
</html>
>>>>>>> f26f62d0<|MERGE_RESOLUTION|>--- conflicted
+++ resolved
@@ -1,5 +1,3 @@
-<<<<<<< HEAD
-=======
 <!DOCTYPE html>
 <html lang="en">
 <head>
@@ -53,5 +51,4 @@
 		} catch(err) {}
 	</script>
 </body>
-</html>
->>>>>>> f26f62d0+</html>