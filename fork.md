<<<<<<< HEAD
<<<<<<< HEAD
=======
=======
>>>>>>> 26657d31
---
layout: default
title: Fork R Course
---

# Fork Your Syllabus #

The motivation behind building a syllabus and materials on GitHub is free dissemination of course materials for the benefit of other instructors and students. With this in mind, this repository is released under a [Creative Commons Attribution-ShareAlike License 3.0](http://creativecommons.org/licenses/by-sa/3.0/). Materials from this repository can be forked, copied, reused, and modified in any way at any time for any purpose, provided attribution back to the original author is included *and* any derivative works are released under a similar license (i.e., don't pass any of this off as your own work and don't place additional copyright restrictions on the use of any derivative works).

My plan is to create branches (or forks) for each iteration of the course and merge the most recent version back into the master branch, preserving each version of the course separately for posterity.

The Chronicle of Higher Education's [ProfHacker blog](http://chronicle.com/blogs/profhacker/tag/github) has discussed the potential for GitHub for this kind of course. Their posts might be helpful to anyone who is interested in this kind of course sharing but who is unfamiliar with git and GitHub.

<<<<<<< HEAD
[Creating an account on GitHub is easy.](https://help.github.com/articles/signing-up-for-a-new-github-account) And so is [forking this repository](https://help.github.com/articles/fork-a-repo) to develop it into your own course. You can also download all of the content in the repository as a .zip [in one click](https://github.com/leeper/Rcourse/archive/gh-pages.zip).
>>>>>>> 5506e689
=======
[Creating an account on GitHub is easy.](https://help.github.com/articles/signing-up-for-a-new-github-account) And so is [forking this repository](https://help.github.com/articles/fork-a-repo) to develop it into your own course. You can also download all of the content in the repository as a .zip [in one click](https://github.com/leeper/Rcourse/archive/gh-pages.zip).
>>>>>>> 26657d31
<|MERGE_RESOLUTION|>--- conflicted
+++ resolved
@@ -1,8 +1,3 @@
-<<<<<<< HEAD
-<<<<<<< HEAD
-=======
-=======
->>>>>>> 26657d31
 ---
 layout: default
 title: Fork R Course
@@ -16,9 +11,4 @@
 
 The Chronicle of Higher Education's [ProfHacker blog](http://chronicle.com/blogs/profhacker/tag/github) has discussed the potential for GitHub for this kind of course. Their posts might be helpful to anyone who is interested in this kind of course sharing but who is unfamiliar with git and GitHub.
 
-<<<<<<< HEAD
-[Creating an account on GitHub is easy.](https://help.github.com/articles/signing-up-for-a-new-github-account) And so is [forking this repository](https://help.github.com/articles/fork-a-repo) to develop it into your own course. You can also download all of the content in the repository as a .zip [in one click](https://github.com/leeper/Rcourse/archive/gh-pages.zip).
->>>>>>> 5506e689
-=======
-[Creating an account on GitHub is easy.](https://help.github.com/articles/signing-up-for-a-new-github-account) And so is [forking this repository](https://help.github.com/articles/fork-a-repo) to develop it into your own course. You can also download all of the content in the repository as a .zip [in one click](https://github.com/leeper/Rcourse/archive/gh-pages.zip).
->>>>>>> 26657d31
+[Creating an account on GitHub is easy.](https://help.github.com/articles/signing-up-for-a-new-github-account) And so is [forking this repository](https://help.github.com/articles/fork-a-repo) to develop it into your own course. You can also download all of the content in the repository as a .zip [in one click](https://github.com/leeper/Rcourse/archive/gh-pages.zip).