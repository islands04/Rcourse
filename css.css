/* GENERAL FORMATTING */
html {
    margin : 5px;
	padding : 5px;
}

body {
    background-color:#e6e6e6;
    margin-left: 15%;
    margin-right: 15%;
}

/* HEADINGS */
h1 {
    color:#4c4c4c; 
    text-align:left; 
	font-weight:bold; 
	font-family:Garamond,Georgia,Palatino,serif;
	font-size:24px;
}
h2 {
    background-color:#4c4c4c;
	color:#e6e6e6;
	font-family:Garamond,Georgia,Palatino,serif;
	text-align:center;
	font-size:16px;
}
h3 {
    color:#4c4c4c; 
	text-align:left; 
	font-weight:bold; 
	font-family:Garamond,Georgia,Palatino,serif;
	font-size:20px;
}


/* TABLES */
table {
    text-align:center;
	align:center;
	max-width: 50%;
}

/* TEXT */
p {	
    margin-bottom: 0.08in;
	color:#4c4c4c;
	text-align:justify;
	font-family:Garamond,Georgia,Palatino,serif;
	margin-left:0em;
	font-size:16px;
}
.thomas {
    color:#4c4c4c; 
    text-align:left; 
	font-weight:bold; 
	font-family:Garamond,Georgia,Palatino,serif;
	font-size:32px;
	margin-left:24pt;
}
.body {	
    margin-bottom: 0.08in;
	color:#4c4c4c;
	text-align:center;
    margin-left: 0in;
	font-family:Garamond,Georgia,Palatino,serif;
	font-size:16px;
}
.small {
    margin-bottom: 0.08in;
	color:#4c4c4c;
    margin-left: 0in;
	text-align:center;
	font-family:Garamond,Georgia,Palatino,serif;
	font-size:14px;
}
.name {	
    color:#4c4c4c;
	font-family:Garamond,Georgia,Palatino,serif;
	font-style:italic;
	text-align:center;
	font-size:12px;
}


/* HYPERLINKS */
a {	
    text-decoration:none; 
	color:maroon;
}
a:hover {
    text-decoration:underline;
} 

/* CODE */
code {
    color:#4c4c4c;
<<<<<<< HEAD
    background-color:#f6f6f6;
    font-size:.8em;
}
=======
    /*background-color:#f6f6f6;*/
    font-weight:bold;
    font-size:.8em;
}

>>>>>>> b7cb5a9b

/* LISTS */

li {
	margin-left: 0.15in;
	margin-bottom: 0.08in;
	color:#4c4c4c;
	text-align:left;
	font-family:Garamond,Times,serif;
	font-size:16px;
	text-indent: -13px;
	list-style: none; 
} 

ul.plus li:before {
	content: "+ ";
} 

/* HEADER AND FOOTER */
hr {
	height:1px;
	border:0;
	background-color:#4c4c4c;
	margin-bottom:1em;
	margin-top:1em;
}

nav {
}

span.nav {
    background-color:#4c4c4c;
    font-family:Garamond,Times,serif;
    font-weight:bold;
	text-align:center;
    display:block;
    font-size:18px;
}

a.nav {
    color:#e6e6e6;
	margin-left:2%;
    margin-right:2%;
}<|MERGE_RESOLUTION|>--- conflicted
+++ resolved
@@ -95,17 +95,10 @@
 /* CODE */
 code {
     color:#4c4c4c;
-<<<<<<< HEAD
-    background-color:#f6f6f6;
-    font-size:.8em;
-}
-=======
     /*background-color:#f6f6f6;*/
     font-weight:bold;
     font-size:.8em;
 }
-
->>>>>>> b7cb5a9b
 
 /* LISTS */
 
