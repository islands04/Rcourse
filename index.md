--- conflicted
+++ resolved
@@ -8,13 +8,6 @@
 
 This repository will hold materials for teaching R (principally to beginners). I'm teaching an initial version of this course as a one-day seminar at Aarhus University on November 14, 2013 for faculty and PhD students of the Department of Political Science and Government. I'm gradually adding material as the course approaches.
 
-<<<<<<< HEAD
-More soon...
-
-[test](fork.md)
-
-[test](fork.html)
-=======
 Currently you'll find an up-to-date list of [resources](Resources.md) that will be useful for getting started with and becoming more sophisticated with R.
 
 I've also been adding links to scripts, as I write, to the [Course Outline](CourseOutline.html). These scripts are fully executable, meaning they can be copied into the R console, run through a script editor (like [rite](https://github.com/leeper/rite)) or IDE (like [RStudio](http://www.rstudio.com)), or executed on the command line using [RScript](http://stat.ethz.ch/R-manual/R-devel/library/utils/html/Rscript.html). They are also written in roxygen-style so that they can be directly converted to Rmarkdown and HTML using [`knitr::spin`](http://yihui.name/knitr/demo/stitch/).
@@ -40,5 +33,4 @@
 
 ## Why GitHub? ##
 
-Read more about why this course is on GitHub [here](fork.html).
->>>>>>> 197fd5ab
+Read more about why this course is on GitHub [here](fork.html).